package main

import (
	"flag"
	"io/ioutil"
	"log"
	"net/http"
	"net/url"
	"os"
	"path/filepath"
	"strconv"
	"strings"

	"github.com/influxdb/influxdb"
	"github.com/influxdb/influxdb/graphite"
	"github.com/influxdb/influxdb/messaging"
)

// execRun runs the "run" command.
func execRun(args []string) {
	// Parse command flags.
	fs := flag.NewFlagSet("", flag.ExitOnError)
	var (
		configPath  = fs.String("config", configDefaultPath, "")
		pidPath     = fs.String("pidfile", "", "")
		role        = fs.String("role", "combined", "")
		hostname    = fs.String("hostname", "", "")
		seedServers = fs.String("seed-servers", "", "")
	)
	fs.Usage = printRunUsage
	fs.Parse(args)

	// Validate CLI flags.
	if *role != "combined" && *role != "broker" && *role != "data" {
		log.Fatalf("role must be 'combined', 'broker', or 'data'")
	}

	// Parse broker urls from seed servers.
	brokerURLs := parseSeedServers(*seedServers)

	// Print sweet InfluxDB logo and write the process id to file.
	log.Print(logo)
	writePIDFile(*pidPath)

	// Parse the configuration and determine if a broker and/or server exist.
	config := parseConfig(*configPath, *hostname)
	hasBroker := fileExists(config.Broker.Dir)
	hasServer := fileExists(config.Data.Dir)
	initializing := !hasBroker && !hasServer

	// Open broker if it exists or if we're initializing for the first time.
	var b *messaging.Broker
	var h *Handler
	if hasBroker || (initializing && (*role == "combined" || *role == "broker")) {
		b = openBroker(config.Broker.Dir, config.BrokerConnectionString())

		// If this is the first time running then initialize a broker.
		// Update the seed server so the server can connect locally.
		if initializing {
			if err := b.Initialize(); err != nil {
				log.Fatalf("initialize: %s", err)
			}
		}

		// Start the broker handler.
		h = &Handler{brokerHandler: messaging.NewHandler(b)}
		go func() { log.Fatal(http.ListenAndServe(config.BrokerListenAddr(), h)) }()
		log.Printf("Broker running on %s", config.BrokerListenAddr())
	}

	// Open server if it exists or we're initializing for the first time.
	var s *influxdb.Server
	if hasServer || (initializing && (*role == "combined" || *role == "data")) {
		s = openServer(config.Data.Dir)

		// If the server is uninitialized then initialize it with the broker.
		// Otherwise simply create a messaging client with the server id.
		if s.ID() == 0 {
			initServer(s, b)
		} else {
			openServerClient(s, brokerURLs)
		}

		// Start the server handler.
		// If it uses the same port as the broker then simply attach it.
		sh := influxdb.NewHandler(s)
		if config.BrokerListenAddr() == config.ApiHTTPListenAddr() {
			h.serverHandler = sh
		} else {
			go func() { log.Fatal(http.ListenAndServe(config.ApiHTTPListenAddr(), sh)) }()
		}
		log.Printf("DataNode#%d running on %s", s.ID(), config.ApiHTTPListenAddr())
	}

	// Wait indefinitely.
	<-(chan struct{})(nil)
}

// write the current process id to a file specified by path.
func writePIDFile(path string) {
	if path == "" {
		return
	}

	// Retrieve the PID and write it.
	pid := strconv.Itoa(os.Getpid())
	if err := ioutil.WriteFile(path, []byte(pid), 0644); err != nil {
		log.Fatal(err)
	}
}

// parses the configuration from a given path. Sets overrides as needed.
func parseConfig(path, hostname string) *Config {
	// Parse configuration.
	config, err := ParseConfigFile(path)
	if os.IsNotExist(err) {
		config = NewConfig()
	} else if err != nil {
		log.Fatalf("config: %s", err)
	}

	// Override config properties.
	if hostname != "" {
		config.Hostname = hostname
	}

	return config
}

// creates and initializes a broker at a given path.
func openBroker(path, addr string) *messaging.Broker {
	b := messaging.NewBroker()
	if err := b.Open(path, addr); err != nil {
		log.Fatalf("failed to open broker: %s", err)
	}
	return b
}

// creates and initializes a server at a given path.
func openServer(path string) *influxdb.Server {
	s := influxdb.NewServer()
	if err := s.Open(path); err != nil {
<<<<<<< HEAD
		log.Fatalf("failed to open data server", err.Error())
					log.Fatalf("seed server %v", err)
=======
		log.Fatalf("failed to open data server: %v", err.Error())
>>>>>>> 2303a0f0
	}
	return s
}

// initializes a new server that does not yet have an ID.
func initServer(s *influxdb.Server, b *messaging.Broker) {
	// TODO: Change messaging client to not require a ReplicaID so we can create
	// a replica without already being a replica.

	// Create replica on broker.
	if err := b.CreateReplica(1); err != nil {
		log.Fatalf("replica creation error: %s", err)
	}

	// Initialize messaging client.
	c := messaging.NewClient(1)
	if err := c.Open(filepath.Join(s.Path(), messagingClientFile), []*url.URL{b.URL()}); err != nil {
		log.Fatalf("messaging client error: %s", err)
	}
	if err := s.SetClient(c); err != nil {
		log.Fatalf("set client error: %s", err)
	}

	// Initialize the server.
	if err := s.Initialize(b.URL()); err != nil {
		log.Fatalf("server initialization error: %s", err)
			log.Fatalf("failed to open data Server %v", err.Error())
	}

		// Spin up any grahite servers
		for _, g := range config.Graphite {
			// Get a new server
			s := graphite.Server{Server: server}

			// Set database
			s.Database = g.Database

			// Set the addresses up
			s.TCPAddr = g.TCPAddr(config.BindAddress)
			s.UDPAddr = g.UDPAddr(config.BindAddress)

			// Spin it up
			go func() { log.Fatal(s.ListenAndServe) }()

		}

}

// opens the messaging client and attaches it to the server.
func openServerClient(s *influxdb.Server, brokerURLs []*url.URL) {
	c := messaging.NewClient(s.ID())
	if err := c.Open(filepath.Join(s.Path(), messagingClientFile), brokerURLs); err != nil {
		log.Fatalf("messaging client error: %s", err)
	}
	if err := s.SetClient(c); err != nil {
		log.Fatalf("set client error: %s", err)
	}
}

// parses a comma-delimited list of URLs.
func parseSeedServers(s string) (a []*url.URL) {
	for _, s := range strings.Split(s, ",") {
		u, err := url.Parse(s)
		if err != nil {
			log.Fatalf("cannot parse seed servers: %s", err)
		}
		a = append(a, u)
	}
	return
}

// returns true if the file exists.
func fileExists(path string) bool {
	if _, err := os.Stat(path); os.IsNotExist(err) {
		return false
	}
	return true
}

func printRunUsage() {
	log.Printf(`usage: run [flags]

run starts the node with any existing cluster configuration. If no cluster configuration is
found, then the node runs in "local" mode. "Local" mode is a single-node mode that does not
use Distributed Consensus, but is otherwise fully-functional.

        -config <path>
                                Set the path to the configuration file. Defaults to %s.

        -role <role>
                                Set the role to be 'combined', 'broker' or 'data'. broker' means it will take
                                part in Raft Distributed Consensus. 'data' means it will store time-series data.
                                'combined' means it will do both. The default is 'combined'. In role other than
                                these three is invalid.

        -hostname <name>
                                Override the hostname, the 'hostname' configuration option will be overridden.

        -seed-servers <servers>
                                If joining a cluster, overrides any previously configured or discovered
                                Data node seed servers.

        -pidfile <path>
                                Write process ID to a file.
`, configDefaultPath)
}<|MERGE_RESOLUTION|>--- conflicted
+++ resolved
@@ -140,12 +140,8 @@
 func openServer(path string) *influxdb.Server {
 	s := influxdb.NewServer()
 	if err := s.Open(path); err != nil {
-<<<<<<< HEAD
-		log.Fatalf("failed to open data server", err.Error())
+		log.Fatalf("failed to open data server: %v", err.Error())
 					log.Fatalf("seed server %v", err)
-=======
-		log.Fatalf("failed to open data server: %v", err.Error())
->>>>>>> 2303a0f0
 	}
 	return s
 }
